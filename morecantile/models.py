--- conflicted
+++ resolved
@@ -44,7 +44,6 @@
 LL_EPSILON = 1e-11
 axesInfo = Annotated[List[str], Field(min_length=2, max_length=2)]
 WGS84_CRS = pyproj.CRS.from_epsg(4326)
-<<<<<<< HEAD
 
 IGNORE_NON_WGS84_GEOGRAPHIC = os.environ.get(
     "MORECANTILE_IGNORE_NON_WGS84_GEOGRAPHIC", "false"
@@ -52,8 +51,6 @@
 DEFAULT_WGS84_GEOGRAPHIC = os.environ.get(
     "MORECANTILE_WGS84_GEOGRAPHIC", "false"
 ).lower() in ["true", "on", "1", "yes"]
-=======
->>>>>>> 383c2b3a
 
 
 class CRSUri(BaseModel):
@@ -522,6 +519,7 @@
                 warnings.warn(
                     f"`{self.id}` TMS's CRS doesn't use EPSG:4326 as geographic CRS but {self._geographic_crs}",
                     NonWGS84GeographicCRS,
+                    stacklevel=1,
                 )
 
             self._to_geographic = pyproj.Transformer.from_crs(
