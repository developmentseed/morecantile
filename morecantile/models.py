"""Pydantic modules for OGC TileMatrixSets (https://www.ogc.org/standards/tms)"""
import math
import os
import warnings
from typing import Any, Dict, Iterator, List, Optional, Sequence, Tuple, Union

from pydantic import AnyHttpUrl, BaseModel, Field, PrivateAttr, validator
<<<<<<< HEAD
from pyproj import CRS, Transformer
from pyproj.enums import WktVersion
from pyproj.exceptions import CRSError
=======
from rasterio.crs import CRS, epsg_treats_as_latlong, epsg_treats_as_northingeasting
from rasterio.features import bounds as feature_bounds
from rasterio.warp import transform, transform_bounds, transform_geom
>>>>>>> 10e85375

from .commons import BoundingBox, Coords, Tile
from .errors import (
    InvalidIdentifier,
    NoQuadkeySupport,
    PointOutsideTMSBounds,
    QuadKeyError,
)
from .utils import (
    _parse_tile_arg,
    bbox_to_feature,
    check_quadkey_support,
    meters_per_unit,
    point_in_bbox,
    truncate_lnglat,
)

try:
    from rasterio.crs import CRS as rasterioCRS
    from rasterio.env import GDALVersion
except ModuleNotFoundError:
    rasterio = None
    rasterioCRS = None
    GDALVersion = None

NumType = Union[float, int]
BoundsType = Tuple[NumType, NumType]
LL_EPSILON = 1e-11
WGS84_CRS = CRS.from_epsg(4326)


class CRSType(CRS, AnyHttpUrl):
    """
    A geographic or projected coordinate reference system.
    """

    @classmethod
    def __get_validators__(cls):
        """validator for the type."""
        yield cls.validate

    @classmethod
    def validate(cls, value: Union[CRS, AnyHttpUrl]):
        """Validate CRS."""
        # If input is a string we tranlate it to CRS
        if not isinstance(value, CRS):
            try:
                return CRS.from_user_input(value)
            except CRSError:
                return CRS.from_epsg(value.split("/")[-1])

        return value

    @classmethod
    def __modify_schema__(cls, field_schema):
        """Update default schema."""
        field_schema.update(
            anyOf=[
                {"type": "rasterio.crs.CRS"},
                {"type": "string", "minLength": 1, "maxLength": 65536, "format": "uri"},
            ],
            examples=[
                "CRS.from_epsg(4326)",
                "http://www.opengis.net/def/crs/EPSG/0/3978",
            ],
        )

    def __repr__(self):
        """Type representation."""
        return f"CRS({super().__repr__()})"


def CRS_to_uri(crs: CRS) -> str:
    """Convert CRS to URI."""
    epsg_code = crs.to_epsg()
    return f"http://www.opengis.net/def/crs/EPSG/0/{epsg_code}"


def crs_axis_inverted(crs: CRS) -> bool:
    """Check if CRS has inverted AXIS (lat,lon) instead of (lon,lat)."""
    return crs.is_geographic or crs.axis_info[0].name == "Northing"


class TMSBoundingBox(BaseModel):
    """Bounding box"""

    type: str = Field("BoundingBoxType", const=True)
    crs: CRSType
    lowerCorner: BoundsType
    upperCorner: BoundsType

    class Config:
        """Configure TMSBoundingBox."""

        arbitrary_types_allowed = True
        json_encoders = {CRS: lambda v: CRS_to_uri(v)}


class TileMatrix(BaseModel):
    """Tile matrix"""

    type: str = Field("TileMatrixType", const=True)
    title: Optional[str]
    abstract: Optional[str]
    keywords: Optional[List[str]]
    identifier: str = Field(..., regex=r"^[0-9]+$")
    scaleDenominator: float
    topLeftCorner: BoundsType
    tileWidth: int
    tileHeight: int
    matrixWidth: int
    matrixHeight: int

    class Config:
        """Forbid additional items like variableMatrixWidth."""

        extra = "forbid"


class TileMatrixSet(BaseModel):
    """Tile matrix set"""

    type: str = Field("TileMatrixSetType", const=True)
    title: str
    abstract: Optional[str]
    keywords: Optional[List[str]]
    identifier: str = Field(..., regex=r"^[\w\d_\-]+$")
    supportedCRS: CRSType
    wellKnownScaleSet: Optional[AnyHttpUrl] = None
    boundingBox: Optional[TMSBoundingBox]
    tileMatrix: List[TileMatrix]
<<<<<<< HEAD
    _to_wgs84: Transformer = PrivateAttr()
    _from_wgs84: Transformer = PrivateAttr()
=======
    _is_quadtree: bool = PrivateAttr()
>>>>>>> 10e85375

    class Config:
        """Configure TileMatrixSet."""

        arbitrary_types_allowed = True
        json_encoders = {CRS: lambda v: CRS_to_uri(v)}

    def __init__(self, **data):
        """create PyProj transforms."""
        super().__init__(**data)
        self._to_wgs84 = Transformer.from_crs(
            self.supportedCRS, WGS84_CRS, always_xy=True
        )
        self._from_wgs84 = Transformer.from_crs(
            WGS84_CRS, self.supportedCRS, always_xy=True
        )

    @validator("tileMatrix")
    def sort_tile_matrices(cls, v):
        """Sort matrices by identifier"""
        return sorted(v, key=lambda m: int(m.identifier))

    def __init__(self, **kwargs):
        """Check if TileMatrixSet supports quadkeys"""
        super().__init__(**kwargs)
        self._is_quadtree = check_quadkey_support(self.tileMatrix)

    def __iter__(self):
        """Iterate over matrices"""
        for matrix in self.tileMatrix:
            yield matrix

    def __repr__(self):
        """Simplify default pydantic model repr."""
        return f"<TileMatrixSet title='{self.title}' identifier='{self.identifier}'>"

    @property
    def crs(self) -> CRS:
        """Fetch CRS from epsg"""
        return self.supportedCRS

    @property
    def rasterio_crs(self) -> rasterioCRS:
        """Return rasterio CRS."""
        if not rasterioCRS:
            raise ModuleNotFoundError(
                "Rasterio has to be installed to use `rasterio_crs` method."
            )

        if GDALVersion.runtime().major < 3:
            return rasterioCRS.from_wkt(self.crs.to_wkt(WktVersion.WKT1_GDAL))
        else:
            return rasterioCRS.from_wkt(self.crs.to_wkt())

    @property
    def minzoom(self) -> int:
        """TileMatrixSet minimum TileMatrix identifier"""
        return int(self.tileMatrix[0].identifier)

    @property
    def maxzoom(self) -> int:
        """TileMatrixSet maximum TileMatrix identifier"""
        return int(self.tileMatrix[-1].identifier)

    @property
    def _invert_axis(self) -> bool:
        """Check if CRS has inverted AXIS (lat,lon) instead of (lon,lat)."""
        return crs_axis_inverted(self.crs)

    @classmethod
    def load(cls, name: str):
        """Load default TileMatrixSet."""
        warnings.warn(
            "TileMatrixSet.load will be deprecated in version 2.0.0", DeprecationWarning
        )
        try:
            data_dir = os.path.join(os.path.dirname(__file__), "data")
            return cls.parse_file(os.path.join(data_dir, f"{name}.json"))
        except FileNotFoundError:
            raise InvalidIdentifier(f"'{name}' is not a valid default TileMatrixSet.")

    @classmethod
    def custom(
        cls,
        extent: List[float],
        crs: CRS,
        tile_width: int = 256,
        tile_height: int = 256,
        matrix_scale: List = [1, 1],
        extent_crs: Optional[CRS] = None,
        minzoom: int = 0,
        maxzoom: int = 24,
        title: str = "Custom TileMatrixSet",
        identifier: str = "Custom",
    ):
        """
        Construct a custom TileMatrixSet.

        Attributes
        ----------
        crs: rasterio.crs.CRS
            Tile Matrix Set coordinate reference system
        extent: list
            Bounding box of the Tile Matrix Set, (left, bottom, right, top).
        tile_width: int
            Width of each tile of this tile matrix in pixels (default is 256).
        tile_height: int
            Height of each tile of this tile matrix in pixels (default is 256).
        matrix_scale: list
            Tiling schema coalescence coefficient (default: [1, 1] for EPSG:3857).
            Should be set to [2, 1] for EPSG:4326.
            see: http://docs.opengeospatial.org/is/17-083r2/17-083r2.html#14
        extent_crs: rasterio.crs.CRS
            Extent's coordinate reference system, as a rasterio CRS object.
            (default: same as input crs)
        minzoom: int
            Tile Matrix Set minimum zoom level (default is 0).
        maxzoom: int
            Tile Matrix Set maximum zoom level (default is 24).
        title: str
            Tile Matrix Set title (default is 'Custom TileMatrixSet')
        identifier: str
            Tile Matrix Set identifier (default is 'Custom')

        Returns:
        --------
        TileMatrixSet

        """
        tms: Dict[str, Any] = {
            "title": title,
            "identifier": identifier,
            "supportedCRS": crs,
            "tileMatrix": [],
        }

        is_inverted = crs_axis_inverted(crs)

        if is_inverted:
            tms["boundingBox"] = TMSBoundingBox(
                crs=extent_crs or crs,
                lowerCorner=[extent[1], extent[0]],
                upperCorner=[extent[3], extent[2]],
            )
        else:
            tms["boundingBox"] = TMSBoundingBox(
                crs=extent_crs or crs,
                lowerCorner=[extent[0], extent[1]],
                upperCorner=[extent[2], extent[3]],
            )

        if extent_crs:
            transform = Transformer.from_crs(extent_crs, crs, always_xy=True)
            left, bottom, right, top = extent
            bbox = BoundingBox(
                *transform.transform_bounds(left, bottom, right, top, densify_pts=21)
            )
        else:
            bbox = BoundingBox(*extent)

        x_origin = bbox.left if not is_inverted else bbox.top
        y_origin = bbox.top if not is_inverted else bbox.left

        width = abs(bbox.right - bbox.left)
        height = abs(bbox.top - bbox.bottom)
        mpu = meters_per_unit(crs)
        for zoom in range(minzoom, maxzoom + 1):
            res = max(
                width / (tile_width * matrix_scale[0]) / 2.0 ** zoom,
                height / (tile_height * matrix_scale[1]) / 2.0 ** zoom,
            )
            tms["tileMatrix"].append(
                TileMatrix(
                    **dict(
                        identifier=str(zoom),
                        scaleDenominator=res * mpu / 0.00028,
                        topLeftCorner=[x_origin, y_origin],
                        tileWidth=tile_width,
                        tileHeight=tile_height,
                        matrixWidth=matrix_scale[0] * 2 ** zoom,
                        matrixHeight=matrix_scale[1] * 2 ** zoom,
                    )
                )
            )

        return cls(**tms)

    def matrix(self, zoom: int) -> TileMatrix:
        """Return the TileMatrix for a specific zoom."""
        try:
            tile_matrix = list(
                filter(lambda m: m.identifier == str(zoom), self.tileMatrix)
            )[0]
        except IndexError:
            matrix_scale = list(
                {
                    round(
                        self.tileMatrix[idx].scaleDenominator
                        / self.tileMatrix[idx - 1].scaleDenominator,
                        2,
                    )
                    for idx in range(1, len(self.tileMatrix))
                }
            )
            if len(matrix_scale) > 1:
                raise Exception(
                    f"TileMatrix not found for level: {zoom} - Unable to construct tileMatrix for TMS with variable scale"
                )

            warnings.warn(
                f"TileMatrix not found for level: {zoom} - Creating values from TMS Scale.",
                UserWarning,
            )

            tile_matrix = self.tileMatrix[-1]
            factor = 1 / matrix_scale[0]
            while not str(zoom) == tile_matrix.identifier:
                tile_matrix = TileMatrix(
                    **dict(
                        identifier=str(int(tile_matrix.identifier) + 1),
                        scaleDenominator=tile_matrix.scaleDenominator / factor,
                        topLeftCorner=tile_matrix.topLeftCorner,
                        tileWidth=tile_matrix.tileWidth,
                        tileHeight=tile_matrix.tileHeight,
                        matrixWidth=int(tile_matrix.matrixWidth * factor),
                        matrixHeight=int(tile_matrix.matrixHeight * factor),
                    )
                )

        return tile_matrix

    def _resolution(self, matrix: TileMatrix) -> float:
        """
        Tile resolution for a TileMatrix.

        From note g in http://docs.opengeospatial.org/is/17-083r2/17-083r2.html#table_2:
          The pixel size of the tile can be obtained from the scaleDenominator
          by multiplying the later by 0.28 10-3 / metersPerUnit.

        """
        return matrix.scaleDenominator * 0.28e-3 / meters_per_unit(self.crs)

    def zoom_for_res(
        self,
        res: float,
        max_z: Optional[int] = None,
        zoom_level_strategy: str = "auto",
    ) -> int:
        """Get TMS zoom level corresponding to a specific resolution.

        Args:
            res (float): Resolution in TMS unit.
            max_z (int): Maximum zoom level (default is tms maxzoom).
            zoom_level_strategy (str): Strategy to determine zoom level (same as in GDAL 3.2).
                LOWER will select the zoom level immediately below the theoretical computed non-integral zoom level.
                On the contrary, UPPER will select the immediately above zoom level.
                Defaults to AUTO which selects the closest zoom level.
                ref: https://gdal.org/drivers/raster/cog.html#raster-cog

        Returns:
            int: TMS zoom for a given resolution.

        Examples:
            >>> zoom_for_res(430.021)

        """
        if not max_z:
            max_z = self.maxzoom

        # Freely adapted from https://github.com/OSGeo/gdal/blob/dc38aa64d779ecc45e3cd15b1817b83216cf96b8/gdal/frmts/gtiff/cogdriver.cpp#L272-L305
        for zoom_level in range(max_z + 1):
            matrix_res = self._resolution(self.matrix(zoom_level))
            if res > matrix_res or abs(res - matrix_res) / matrix_res <= 1e-8:
                break

        if zoom_level > 0 and abs(res - matrix_res) / matrix_res > 1e-8:
            if zoom_level_strategy.lower() == "lower":
                zoom_level -= 1
            elif zoom_level_strategy.lower() == "upper":
                pass
            elif zoom_level_strategy.lower() == "auto":
                if (self._resolution(self.matrix(zoom_level - 1)) / res) < (
                    res / matrix_res
                ):
                    zoom_level -= 1
            else:
                raise ValueError(
                    f"Invalid strategy: {zoom_level_strategy}. Should be one of lower|upper|auto"
                )

        return zoom_level

    def lnglat(self, x: float, y: float, truncate=False) -> Coords:
        """Transform point(x,y) to longitude and latitude."""
        inside = point_in_bbox(Coords(x, y), self.xy_bbox)
        if not inside:
            warnings.warn(
                f"Point ({x}, {y}) is outside TMS bounds {list(self.xy_bbox)}.",
                PointOutsideTMSBounds,
            )

        lng, lat = self._to_wgs84.transform(x, y)

        if truncate:
            lng, lat = truncate_lnglat(lng, lat)

        return Coords(lng, lat)

    def xy(self, lng: float, lat: float, truncate=False) -> Coords:
        """Transform longitude and latitude coordinates to TMS CRS."""
        if truncate:
            lng, lat = truncate_lnglat(lng, lat)

        inside = point_in_bbox(Coords(lng, lat), self.bbox)
        if not inside:
            warnings.warn(
                f"Point ({lng}, {lat}) is outside TMS bounds {list(self.bbox)}.",
                PointOutsideTMSBounds,
            )

        x, y = self._from_wgs84.transform(lng, lat)

        return Coords(x, y)

    def _tile(self, xcoord: float, ycoord: float, zoom: int) -> Tile:
        """
        Get the tile containing a Point (in input projection).

        Parameters
        ----------
        xcoord, ycoord : float
            A longitude and latitude pair in input projection.
        zoom : int
            The zoom level.

        Returns
        -------
        Tile

        """
        matrix = self.matrix(zoom)
        res = self._resolution(matrix)

        origin_x = (
            matrix.topLeftCorner[1] if self._invert_axis else matrix.topLeftCorner[0]
        )
        origin_y = (
            matrix.topLeftCorner[0] if self._invert_axis else matrix.topLeftCorner[1]
        )

        xtile = (
            math.floor((xcoord - origin_x) / float(res * matrix.tileWidth))
            if not math.isinf(xcoord)
            else 0
        )
        ytile = (
            math.floor((origin_y - ycoord) / float(res * matrix.tileHeight))
            if not math.isinf(ycoord)
            else 0
        )

        # # avoid out-of-range tiles
        if xtile < 0:
            xtile = 0

        if ytile < 0:
            ytile = 0

        if xtile > matrix.matrixWidth:
            xtile = matrix.matrixWidth

        if ytile > matrix.matrixHeight:
            ytile = matrix.matrixHeight

        return Tile(x=xtile, y=ytile, z=zoom)

    def tile(self, lng: float, lat: float, zoom: int, truncate=False) -> Tile:
        """
        Get the tile containing a longitude and latitude.

        Parameters
        ----------
        lng, lat : float
            A longitude and latitude pair in decimal degrees.
        zoom : int
            The web mercator zoom level.
        truncate : bool
            Whether or not to truncate inputs to limits of WGS84 bounds.

        Returns
        -------
        Tile

        """
        x, y = self.xy(lng, lat, truncate=truncate)
        return self._tile(x, y, zoom)

    def _ul(self, *tile: Tile) -> Coords:
        """
        Return the upper left coordinate of the (x, y, z) tile in input projection.

        Attributes
        ----------
        tile: (x, y, z) tile coordinates or a Tile object we want the upper left geospatial coordinates of.

        Returns
        -------
        The upper left geospatial coordiantes of the input tile.

        """
        tile = _parse_tile_arg(*tile)
        matrix = self.matrix(tile.z)
        res = self._resolution(matrix)

        origin_x = (
            matrix.topLeftCorner[1] if self._invert_axis else matrix.topLeftCorner[0]
        )
        origin_y = (
            matrix.topLeftCorner[0] if self._invert_axis else matrix.topLeftCorner[1]
        )

        xcoord = origin_x + tile.x * res * matrix.tileWidth
        ycoord = origin_y - tile.y * res * matrix.tileHeight
        return Coords(xcoord, ycoord)

    def xy_bounds(self, *tile: Tile) -> BoundingBox:
        """
        Return the bounding box of the (x, y, z) tile in input projection.

        Attributes
        ----------
        tile: A tuple of (x, y, z) tile coordinates or a Tile object we want the bounding box of.

        Returns
        -------
        The bounding box of the input tile.

        """
        tile = _parse_tile_arg(*tile)
        left, top = self._ul(*tile)
        right, bottom = self._ul(tile.x + 1, tile.y + 1, tile.z)
        return BoundingBox(left, bottom, right, top)

    def ul(self, *tile: Tile) -> Coords:
        """
        Return the upper left coordinate of the (x, y, z) tile in Lat Lon.

        Attributes
        ----------
        tile: (x, y, z) tile coordinates or a Tile object we want the upper left geospatial coordinates of.

        Returns
        -------
        The upper left geospatial coordiantes of the input tile.

        """
        x, y = self._ul(*tile)
        return Coords(*self.lnglat(x, y))

    def bounds(self, *tile: Tile) -> BoundingBox:
        """
        Return the bounding box of the (x, y, z) tile in LatLong.

        Attributes
        ----------
        tile: A tuple of (x, y, z) tile coordinates or a Tile object we want the bounding box of.

        Returns
        -------
        The bounding box of the input tile.

        """
        tile = _parse_tile_arg(*tile)
        left, top = self.ul(tile.x, tile.y, tile.z)
        right, bottom = self.ul(tile.x + 1, tile.y + 1, tile.z)
        return BoundingBox(left, bottom, right, top)

    @property
    def xy_bbox(self):
        """Return TMS bounding box in TileMatrixSet's CRS."""
        if self.boundingBox:
            left = (
                self.boundingBox.lowerCorner[1]
                if self._invert_axis
                else self.boundingBox.lowerCorner[0]
            )
            bottom = (
                self.boundingBox.lowerCorner[0]
                if self._invert_axis
                else self.boundingBox.lowerCorner[1]
            )
            right = (
                self.boundingBox.upperCorner[1]
                if self._invert_axis
                else self.boundingBox.upperCorner[0]
            )
            top = (
                self.boundingBox.upperCorner[0]
                if self._invert_axis
                else self.boundingBox.upperCorner[1]
            )
            if self.boundingBox.crs != self.crs:
                transform = Transformer.from_crs(
                    self.boundingBox.crs, self.crs, always_xy=True
                )
                left, bottom, right, top = transform.transform_bounds(
                    left, bottom, right, top, densify_pts=21,
                )

        else:
            zoom = self.minzoom
            matrix = self.matrix(zoom)
            left, top = self._ul(0, 0, zoom)
            right, bottom = self._ul(matrix.matrixWidth, matrix.matrixHeight, zoom)

        return BoundingBox(left, bottom, right, top)

    @property
    def bbox(self):
        """Return TMS bounding box in WGS84."""
        left, bottom, right, top = self.xy_bbox
        return BoundingBox(
            *self._to_wgs84.transform_bounds(left, bottom, right, top, densify_pts=21,)
        )

    def intersect_tms(self, bbox: BoundingBox) -> bool:
        """Check if a bounds intersects with the TMS bounds."""
        tms_bounds = self.xy_bbox
        return (
            (bbox[0] < tms_bounds[2])
            and (bbox[2] > tms_bounds[0])
            and (bbox[3] > tms_bounds[1])
            and (bbox[1] < tms_bounds[3])
        )

    def tiles(
        self,
        west: float,
        south: float,
        east: float,
        north: float,
        zooms: Sequence[int],
        truncate: bool = False,
    ) -> Iterator[Tile]:
        """
        Get the tiles overlapped by a geographic bounding box

        Original code from https://github.com/mapbox/mercantile/blob/master/mercantile/__init__.py#L424

        Parameters
        ----------
        west, south, east, north : sequence of float
            Bounding values in decimal degrees.
        zooms : int or sequence of int
            One or more zoom levels.
        truncate : bool, optional
            Whether or not to truncate inputs to web mercator limits.

        Yields
        ------
        Tile

        Notes
        -----
        A small epsilon is used on the south and east parameters so that this
        function yields exactly one tile when given the bounds of that same tile.

        """
        if isinstance(zooms, int):
            zooms = (zooms,)

        if truncate:
            west, south = truncate_lnglat(west, south)
            east, north = truncate_lnglat(east, north)

        if west > east:
            bbox_west = (-180.0, south, east, north)
            bbox_east = (west, south, 180.0, north)
            bboxes = [bbox_west, bbox_east]
        else:
            bboxes = [(west, south, east, north)]

        for w, s, e, n in bboxes:
            for z in zooms:
                ul_tile = self.tile(w + LL_EPSILON, n - LL_EPSILON, z)
                lr_tile = self.tile(e - LL_EPSILON, s + LL_EPSILON, z)

                for i in range(ul_tile.x, lr_tile.x + 1):
                    for j in range(ul_tile.y, lr_tile.y + 1):
                        yield Tile(i, j, z)

    def feature(
        self,
        tile: Tile,
        fid: Optional[str] = None,
        props: Dict = {},
        buffer: Optional[NumType] = None,
        precision: Optional[int] = None,
        projected: bool = False,
    ) -> Dict:
        """
        Get the GeoJSON feature corresponding to a tile.

        Originaly from https://github.com/mapbox/mercantile/blob/master/mercantile/__init__.py

        Parameters
        ----------
        tile : Tile or sequence of int
            May be be either an instance of Tile or 3 ints, X, Y, Z.
        fid : str, optional
            A feature id.
        props : dict, optional
            Optional extra feature properties.
        buffer : float, optional
            Optional buffer distance for the GeoJSON polygon.
        precision: float
            If >= 0, geometry coordinates will be rounded to this number of decimal,
            otherwise original coordinate values will be preserved (default).
        projected : bool, optional
            Return coordinates in TMS projection. Default is false.

        Returns
        -------
        dict

        """
        west, south, east, north = self.xy_bounds(tile)

        if not projected:
            west, south, east, north = self._to_wgs84.transform_bounds(
                west, south, east, north, densify_pts=21
            )

        if buffer:
            west -= buffer
            south -= buffer
            east += buffer
            north += buffer

        if precision and precision >= 0:
            west, south, east, north = (
                round(v, precision) for v in (west, south, east, north)
            )

        bbox = [min(west, east), min(south, north), max(west, east), max(south, north)]
        geom = bbox_to_feature(west, south, east, north)

        xyz = str(tile)
        feat: Dict[str, Any] = {
            "type": "Feature",
            "bbox": bbox,
            "id": xyz,
            "geometry": geom,
            "properties": {
                "title": f"XYZ tile {xyz}",
                "grid_name": self.identifier,
                "grid_crs": self.crs.to_string(),
            },
        }

        if projected:
            warnings.warn(
                "CRS is no longer part of the GeoJSON specification."
                "Other projection than EPSG:4326 might not be supported.",
                UserWarning,
            )
            feat.update(
                {"crs": {"type": "EPSG", "properties": {"code": self.crs.to_epsg()}}}
            )

        if props:
            feat["properties"].update(props)

        if fid is not None:
            feat["id"] = fid

        return feat

    def quadkey(self, *tile: Tile) -> str:
        """Get the quadkey of a tile
        Parameters
        ----------
        tile : Tile or sequence of int
            May be be either an instance of Tile or 3 ints, X, Y, Z.
        Returns
        -------
        str
        """
        if not self._is_quadtree:
            raise NoQuadkeySupport(
                "This Tile Matrix Set doesn't support 2 x 2 quadkeys."
            )

        tile = _parse_tile_arg(*tile)
        qk = []
        for z in range(tile.z, self.minzoom, -1):
            digit = 0
            mask = 1 << (z - 1)
            if tile.x & mask:
                digit += 1
            if tile.y & mask:
                digit += 2
            qk.append(str(digit))

        return "".join(qk)

    def quadkey_to_tile(self, qk: str) -> Tile:
        """Get the tile corresponding to a quadkey
        Parameters
        ----------
        qk : str
            A quadkey string.
        Returns
        -------
        Tile
        """
        if not self._is_quadtree:
            raise NoQuadkeySupport(
                "This Tile Matrix Set doesn't support 2 x 2 quadkeys."
            )
        if len(qk) == 0:
            return Tile(0, 0, 0)
        xtile, ytile = 0, 0
        for i, digit in enumerate(reversed(qk)):
            mask = 1 << i
            if digit == "1":
                xtile = xtile | mask
            elif digit == "2":
                ytile = ytile | mask
            elif digit == "3":
                xtile = xtile | mask
                ytile = ytile | mask
            elif digit != "0":
                raise QuadKeyError("Unexpected quadkey digit: %r", digit)
        return Tile(xtile, ytile, i + 1)<|MERGE_RESOLUTION|>--- conflicted
+++ resolved
@@ -5,15 +5,8 @@
 from typing import Any, Dict, Iterator, List, Optional, Sequence, Tuple, Union
 
 from pydantic import AnyHttpUrl, BaseModel, Field, PrivateAttr, validator
-<<<<<<< HEAD
 from pyproj import CRS, Transformer
 from pyproj.enums import WktVersion
-from pyproj.exceptions import CRSError
-=======
-from rasterio.crs import CRS, epsg_treats_as_latlong, epsg_treats_as_northingeasting
-from rasterio.features import bounds as feature_bounds
-from rasterio.warp import transform, transform_bounds, transform_geom
->>>>>>> 10e85375
 
 from .commons import BoundingBox, Coords, Tile
 from .errors import (
@@ -56,14 +49,11 @@
         yield cls.validate
 
     @classmethod
-    def validate(cls, value: Union[CRS, AnyHttpUrl]):
+    def validate(cls, value: Union[CRS, AnyHttpUrl]) -> CRS:
         """Validate CRS."""
         # If input is a string we tranlate it to CRS
         if not isinstance(value, CRS):
-            try:
-                return CRS.from_user_input(value)
-            except CRSError:
-                return CRS.from_epsg(value.split("/")[-1])
+            return CRS.from_user_input(value)
 
         return value
 
@@ -145,12 +135,9 @@
     wellKnownScaleSet: Optional[AnyHttpUrl] = None
     boundingBox: Optional[TMSBoundingBox]
     tileMatrix: List[TileMatrix]
-<<<<<<< HEAD
+    _is_quadtree: bool = PrivateAttr()
     _to_wgs84: Transformer = PrivateAttr()
     _from_wgs84: Transformer = PrivateAttr()
-=======
-    _is_quadtree: bool = PrivateAttr()
->>>>>>> 10e85375
 
     class Config:
         """Configure TileMatrixSet."""
@@ -159,8 +146,9 @@
         json_encoders = {CRS: lambda v: CRS_to_uri(v)}
 
     def __init__(self, **data):
-        """create PyProj transforms."""
+        """Create PyProj transforms and check if TileMatrixSet supports quadkeys."""
         super().__init__(**data)
+        self._is_quadtree = check_quadkey_support(self.tileMatrix)
         self._to_wgs84 = Transformer.from_crs(
             self.supportedCRS, WGS84_CRS, always_xy=True
         )
@@ -172,11 +160,6 @@
     def sort_tile_matrices(cls, v):
         """Sort matrices by identifier"""
         return sorted(v, key=lambda m: int(m.identifier))
-
-    def __init__(self, **kwargs):
-        """Check if TileMatrixSet supports quadkeys"""
-        super().__init__(**kwargs)
-        self._is_quadtree = check_quadkey_support(self.tileMatrix)
 
     def __iter__(self):
         """Iterate over matrices"""
