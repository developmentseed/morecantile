--- conflicted
+++ resolved
@@ -485,10 +485,6 @@
     ]
 
     # Private attributes
-<<<<<<< HEAD
-    _geographic_crs: pyproj.CRS = PrivateAttr()
-=======
->>>>>>> 3fa4e2ee
     _to_geographic: pyproj.Transformer = PrivateAttr()
     _from_geographic: pyproj.Transformer = PrivateAttr()
 
@@ -496,13 +492,6 @@
         """Set private attributes."""
         super().__init__(**data)
 
-<<<<<<< HEAD
-        self._geographic_crs = pyproj.CRS.from_user_input(
-            data.get("_geographic_crs", self.crs._pyproj_crs.geodetic_crs)
-        )
-
-=======
->>>>>>> 3fa4e2ee
         try:
             self._to_geographic = pyproj.Transformer.from_crs(
                 self.crs._pyproj_crs, self.crs._pyproj_crs.geodetic_crs, always_xy=True
@@ -661,10 +650,6 @@
         title: Optional[str] = None,
         id: Optional[str] = None,
         ordered_axes: Optional[List[str]] = None,
-<<<<<<< HEAD
-        geographic_crs: pyproj.CRS = None,
-=======
->>>>>>> 3fa4e2ee
         screen_pixel_size: float = 0.28e-3,
         decimation_base: int = 2,
         **kwargs: Any,
@@ -697,11 +682,6 @@
             Tile Matrix Set title
         id: str, optional
             Tile Matrix Set identifier
-<<<<<<< HEAD
-        geographic_crs: pyproj.CRS, optional
-            Geographic (lat,lon) coordinate reference system (default is CRS's geodetic CRS)
-=======
->>>>>>> 3fa4e2ee
         ordered_axes: list of str, optional
             Override Axis order (e.g `["N", "S"]`) else default to CRS's metadata
         screen_pixel_size: float, optional
