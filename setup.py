"""Setup for morecantile."""

from setuptools import find_packages, setup

with open("README.md") as f:
    long_description = f.read()

inst_reqs = ["rasterio>=1.1.6", "pydantic"]

extra_reqs = {
    "test": ["mercantile", "pytest", "pytest-cov"],
    "dev": ["pytest", "pytest-cov", "pre-commit"],
    "docs": ["mkdocs", "mkdocs-material", "pygments"],
}

setup(
    name="morecantile",
<<<<<<< HEAD
    version="1.3.0",
=======
    version="1.2.1",
>>>>>>> d289f779
    python_requires=">=3",
    description=u"""Construct and use map tile grids (a.k.a TileMatrixSet / TMS).""",
    long_description=long_description,
    long_description_content_type="text/markdown",
    classifiers=[
        "Intended Audience :: Information Technology",
        "Intended Audience :: Science/Research",
        "License :: OSI Approved :: BSD License",
        "Programming Language :: Python :: 3.6",
        "Programming Language :: Python :: 3.7",
        "Programming Language :: Python :: 3.8",
        "Topic :: Scientific/Engineering :: GIS",
    ],
    keywords="GIS",
    author=u"Vincent Sarago",
    author_email="vincent@developmentseed.org",
    url="https://github.com/developmentseed/morecantile",
    license="MIT",
    packages=find_packages(exclude=["ez_setup", "examples", "tests"]),
    include_package_data=True,
    package_data={"morecantile": ["data/*.json"]},
    zip_safe=False,
    install_requires=inst_reqs,
    extras_require=extra_reqs,
    entry_points="""
      [console_scripts]
      morecantile=morecantile.scripts.cli:cli
      """,
)<|MERGE_RESOLUTION|>--- conflicted
+++ resolved
@@ -5,7 +5,7 @@
 with open("README.md") as f:
     long_description = f.read()
 
-inst_reqs = ["rasterio>=1.1.6", "pydantic"]
+inst_reqs = ["rasterio>=1.1.7", "pydantic"]
 
 extra_reqs = {
     "test": ["mercantile", "pytest", "pytest-cov"],
@@ -15,11 +15,7 @@
 
 setup(
     name="morecantile",
-<<<<<<< HEAD
     version="1.3.0",
-=======
-    version="1.2.1",
->>>>>>> d289f779
     python_requires=">=3",
     description=u"""Construct and use map tile grids (a.k.a TileMatrixSet / TMS).""",
     long_description=long_description,
